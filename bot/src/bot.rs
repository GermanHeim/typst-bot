use std::collections::HashMap;
use std::fmt::{Display, Write as _};
use std::str::FromStr;

use poise::serenity_prelude::GatewayIntents;
use poise::{async_trait, CreateReply};
use rusqlite::{named_params, Connection, OpenFlags};
use serenity::builder::{CreateAllowedMentions, CreateAttachment};
use tokio::join;
use tokio::sync::{mpsc, Mutex};

use crate::worker::Worker;
use crate::SOURCE_URL;

/// U+200D is a zero-width joiner.
/// It prevents the triple backtick from being interpreted as a codeblock but retains ligature support.
const ZERO_WIDTH_JOINER: char = '\u{200D}';

/// Prevent garbled output from codeblocks unwittingly terminated by their own content.
fn sanitize_code_block(raw: &str) -> impl Display + '_ {
	struct Helper<'a>(&'a str);

	impl Display for Helper<'_> {
		fn fmt(&self, formatter: &mut std::fmt::Formatter<'_>) -> std::fmt::Result {
			for section in self.0.split_inclusive("```") {
				let (safe, should_append) = section
					.strip_suffix("```")
					.map_or((section, false), |safe| (safe, true));
				formatter.write_str(safe)?;
				if should_append {
					write!(formatter, "``{ZERO_WIDTH_JOINER}`")?;
				}
			}

			Ok(())
		}
	}

	Helper(raw)
}

#[derive(Debug, thiserror::Error)]
#[error("Invalid theme")]
struct InvalidTheme;

impl FromStr for Theme {
	type Err = InvalidTheme;

	fn from_str(s: &str) -> Result<Self, Self::Err> {
		Ok(match s {
			"transparent" | "t" => Self::Transparent,
			"light" | "l" => Self::Light,
			"dark" | "d" => Self::Dark,
			_ => return Err(InvalidTheme),
		})
	}
}

#[derive(Default, Debug, Clone, Copy)]
enum Theme {
	Transparent,
	Light,
	#[default]
	Dark,
}

impl Theme {
	const fn preamble(self) -> &'static str {
		match self {
			Self::Transparent => "",
			Self::Light => "#set page(fill: white)\n",
			Self::Dark => concat!(
				"#set page(fill: rgb(49, 51, 56))\n",
				"#set text(fill: rgb(219, 222, 225))\n",
			),
		}
	}
}

#[derive(Debug, thiserror::Error)]
#[error("Invalid page size")]
struct InvalidPageSize;

impl FromStr for PageSize {
	type Err = InvalidPageSize;

	fn from_str(s: &str) -> Result<Self, Self::Err> {
		Ok(match s {
			"preview" | "p" => Self::Preview,
			"auto" | "a" => Self::Auto,
			"default" | "d" => Self::Default,
			_ => return Err(InvalidPageSize),
		})
	}
}

#[derive(Default, Debug, Clone, Copy)]
enum PageSize {
	#[default]
	Preview,
	Auto,
	Default,
}

impl PageSize {
	const fn preamble(self) -> &'static str {
		match self {
			Self::Preview => "#set page(width: 300pt, height: auto, margin: 10pt)\n",
			Self::Auto => "#set page(width: auto, height: auto, margin: 10pt)\n",
			Self::Default => "",
		}
	}
}

#[derive(Default, Debug, Clone, Copy)]
struct Preamble {
	page_size: PageSize,
	theme: Theme,
}

impl Preamble {
	fn preamble(self) -> String {
		let page_size = self.page_size.preamble();
		let theme = self.theme.preamble();
		if theme.is_empty() && page_size.is_empty() {
			String::new()
		} else {
			format!(
				concat!(
					"// Begin preamble\n",
					"// Page size:\n",
					"{page_size}",
					"// Theme:\n",
					"{theme}",
					"// End preamble\n",
				),
				page_size = page_size,
				theme = theme,
			)
		}
	}
}

struct Data {
	pool: Mutex<Worker>,
	database: std::sync::Mutex<Connection>,
}

type PoiseError = Box<dyn std::error::Error + Send + Sync + 'static>;
type Context<'a> = poise::Context<'a, Data, PoiseError>;

#[derive(Debug, Default)]
struct RenderFlags {
	preamble: Preamble,
}

#[async_trait]
impl<'a> poise::PopArgument<'a> for RenderFlags {
	async fn pop_from(
		args: &'a str,
		attachment_index: usize,
		ctx: &serenity::prelude::Context,
		message: &poise::serenity_prelude::Message,
	) -> Result<(&'a str, usize, Self), (PoiseError, Option<String>)> {
		fn inner(raw: &HashMap<String, String>) -> Result<RenderFlags, PoiseError> {
			let mut parsed = RenderFlags::default();

			for (key, value) in raw {
				match key.as_str() {
					"theme" | "t" => {
						parsed.preamble.theme = value.parse().map_err(|_| "invalid theme")?;
					}
					"pagesize" | "ps" => {
						parsed.preamble.page_size = value.parse().map_err(|_| "invalid page size")?;
					}
					_ => {
						return Err(format!("unrecognized flag {key:?}").into());
					}
				}
			}

			Ok(parsed)
		}

		let (remaining, pos, raw) =
			poise::prefix_argument::KeyValueArgs::pop_from(args, attachment_index, ctx, message).await?;

		inner(&raw.0)
			.map(|parsed| (remaining, pos, parsed))
			.map_err(|error| (error, None))
	}
}

fn render_help() -> String {
	let default_preamble = Preamble::default().preamble();

	format!(
		"\
Render the given code as an image.

Syntax: `?render [pagesize=<page size>] [theme=<theme>] <code block> [...]`

**Flags**

- `pagesize` can be `preview` (default),  `auto`, or `default`.

- `theme` can be `dark` (default), `light`, or `transparent`.

To be clear, the full default preamble is:

```
{default_preamble}
```

To remove the preamble entirely, use `pagesize=default theme=transparent`.

**Examples**

```
?render `hello, world!`

?render pagesize=default theme=light ``‍`
= Heading!

And some text.

#lorem(100)
``‍`

?render `#myfunc()` I don't understand this code, can anyone help?
```"
	)
}

/// Extracts the contents of a code block.
///
/// If the language is `ansi`, then ANSI escape codes will be stripped from the input.
struct CodeBlock {
	source: String,
}

#[async_trait]
impl<'a> poise::PopArgument<'a> for CodeBlock {
	async fn pop_from(
		args: &'a str,
		attachment_index: usize,
		ctx: &serenity::prelude::Context,
		message: &poise::serenity_prelude::Message,
	) -> Result<(&'a str, usize, Self), (PoiseError, Option<String>)> {
		let (rest, attachment_index, code_block) =
			poise::prefix_argument::CodeBlock::pop_from(args, attachment_index, ctx, message).await?;

		let mut source = code_block.code;
		// Strip ANSI escapes if provided.
		if code_block.language.as_deref() == Some("ansi") {
			source = strip_ansi_escapes::strip_str(source);
		}

<<<<<<< HEAD
		// Remove all occurrences of the ZWJ when used if surrounded by backticks.
=======
		// Remove all occurences of zero width joiners surrounded by backticks.
>>>>>>> 910be400
		// This is used to enter Typst code blocks within Discord-markdown code blocks.
		// Two replace calls are needed to remove all patterns of `ABA`: ABABABA => AABAA => AAAA.
		let pattern = format!("`{ZERO_WIDTH_JOINER}`");
		let replacement = "``";
		source = source
			.replace(&pattern, replacement)
			.replace(&pattern, replacement);

		Ok((rest, attachment_index, CodeBlock { source }))
	}
}

struct Rest;

#[async_trait]
impl<'a> poise::PopArgument<'a> for Rest {
	async fn pop_from(
		_args: &'a str,
		attachment_index: usize,
		_ctx: &serenity::prelude::Context,
		_message: &poise::serenity_prelude::Message,
	) -> Result<(&'a str, usize, Self), (PoiseError, Option<String>)> {
		Ok(("", attachment_index, Self))
	}
}

/// Render Typst code as an image.
#[poise::command(
	prefix_command,
	track_edits,
	broadcast_typing,
	user_cooldown = 1,
	help_text_fn = "render_help",
	aliases("r")
)]
async fn render(
	ctx: Context<'_>,
	#[description = "Flags"] flags: RenderFlags,
	#[description = "Code to render"] code: CodeBlock,
	_ignored: Rest,
) -> Result<(), PoiseError> {
	let pool = &ctx.data().pool;

	let mut source = code.source;
	source.insert_str(0, &flags.preamble.preamble());

	let mut progress = String::new();
	let (progress_send, mut progress_recv) = mpsc::channel(4);
	let (res, ()) = {
		let mut pool = pool.lock().await;
		join!(pool.render(source, progress_send), async {
			// When `render` finishes, it will drop the sender so this loop will finish.
			while let Some(item) = progress_recv.recv().await {
				progress.reserve(item.len() + 1);
				progress.push_str(&item);
				progress.push('\n');
				let message = format!("Progress: ```\n{}\n```", sanitize_code_block(&progress));
				_ = ctx.say(message).await;
			}
		})
	};

	match res {
		Ok(res) => {
			let image = CreateAttachment::bytes(res.image, "rendered.png");
			let mut message = CreateReply::default().attachment(image).reply(true);

			let mut content = String::new();

			if let Some(more_pages) = res.more_pages {
				let more_pages = more_pages.get();
				write!(
					content,
					"Note: {more_pages} more page{s} ignored",
					s = if more_pages == 1 { "" } else { "s" },
				)
				.unwrap();
			}

			if !res.warnings.is_empty() {
				write!(
					content,
					"Render succeeded with warnings:\n```\n{}\n```",
					sanitize_code_block(&res.warnings),
				)
				.unwrap();
			}

			if !content.is_empty() {
				message = message.content(content);
			}

			ctx.send(message).await?;
		}
		Err(error) => {
			let message = format!(
				"An error occurred:\n```\n{}\n```",
				sanitize_code_block(&format!("{error:?}")),
			);
			ctx.reply(message).await?;
		}
	}

	Ok(())
}

/// Show this menu.
#[poise::command(prefix_command, track_edits, slash_command)]
async fn help(
	ctx: Context<'_>,
	#[description = "Specific command to show help about"] command: Option<String>,
) -> Result<(), PoiseError> {
	let config = poise::builtins::HelpConfiguration {
		extra_text_at_bottom: "\
Type ?help command for more info on a command.
You can edit your message to the bot and the bot will edit its response.
Commands prefixed with / can be used as slash commands and prefix commands.
Commands prefixed with ? can only be used as prefix commands.
The bot is written by mattf_. Feel free to reach out in the Typst Discord if you have any questions.
",
		..Default::default()
	};
	poise::builtins::help(ctx, command.as_deref(), config).await?;
	Ok(())
}

/// Get a link to the bot's source.
#[poise::command(prefix_command, slash_command)]
async fn source(ctx: Context<'_>) -> Result<(), PoiseError> {
	ctx.reply(format!("<{SOURCE_URL}>")).await?;
	Ok(())
}

/// Get the AST for the given code.
///
/// Syntax: `?ast <code block> [...]`
///
/// **Examples**
///
/// ```
/// ?ast `hello, world!`
///
/// ?ast ``‍`
/// = Heading!
///
/// And some text.
///
/// #lorem(100)
/// ``‍`
///
/// ?ast `#((3): 4)` Interesting parse result here.
/// ```
#[poise::command(prefix_command, track_edits, broadcast_typing)]
async fn ast(
	ctx: Context<'_>,
	#[description = "Code to parse"] code: CodeBlock,
	_ignored: Rest,
) -> Result<(), PoiseError> {
	let pool = &ctx.data().pool;

	let res = pool.lock().await.ast(code.source).await;

	match res {
		Ok(ast) => {
			let message = format!("```{}```", sanitize_code_block(&ast));
			ctx.reply(message).await?;
		}
		Err(error) => {
			let message = format!(
				"An error occurred:\n```\n{}```",
				sanitize_code_block(&format!("{error:?}")),
			);
			ctx.reply(message).await?;
		}
	}

	Ok(())
}

/// Show the bot's Typst version.
#[poise::command(prefix_command, slash_command)]
async fn version(ctx: Context<'_>) -> Result<(), PoiseError> {
	let pool = &ctx.data().pool;

	let res = pool.lock().await.version().await;

	match res {
		Ok(typst_version) => {
			let message = format!(
				"The bot was built from git hash `{}`\nThe bot is using Typst version {}, git hash `{}`",
				env!("BUILD_SHA"),
				typst_version.version,
				typst_version.git_hash,
			);
			ctx.reply(message).await?;
		}
		Err(error) => {
			let message = format!("An error occurred:\n```\n{error}```");
			ctx.reply(message).await?;
		}
	}

	Ok(())
}

#[derive(serde::Serialize)]
struct TagName(String);

#[derive(Debug, thiserror::Error)]
enum TagNameFromStrError {
	#[error("tag name too long; max is 20 bytes")]
	TooLong,
	#[error("tag name must only contain [a-zA-Z0-9_-]")]
	BadChar,
}

impl Display for TagName {
	fn fmt(&self, f: &mut std::fmt::Formatter<'_>) -> std::fmt::Result {
		self.0.fmt(f)
	}
}

impl FromStr for TagName {
	type Err = TagNameFromStrError;

	fn from_str(raw: &str) -> Result<Self, Self::Err> {
		if raw.len() > 20 {
			return Err(TagNameFromStrError::TooLong);
		}

		let valid_ch = |ch| matches!(ch, 'a'..='z' | 'A'..='Z' | '0'..='9' | '_' | '-');
		if !raw.chars().all(valid_ch) {
			return Err(TagNameFromStrError::BadChar);
		}

		Ok(Self(raw.into()))
	}
}

impl From<TagName> for String {
	fn from(value: TagName) -> Self {
		value.0
	}
}

/// Performs autocomplete of tags, through a "fuzzy" search (matches all tags containing the partial string).
/// Must be an async function for poise to accept it as a valid autocomplete function.
/// Can only return up to 25 tags due to a Discord limitation.
#[allow(clippy::unused_async)]
async fn tag_autocomplete(ctx: Context<'_>, partial_tag: &str) -> Vec<TagName> {
	let database = &ctx.data().database;

	database
		.lock()
		.unwrap()
		.prepare("select name from tags where INSTR(name, :name) and guild = :guild limit 25")
		.and_then(|mut statement|
			// Convert `Vec<Result<String>>` into `Result<Vec<TagName>>` (abort if one of the rows failed).
			statement
			.query_and_then(
				named_params!(":name": partial_tag, ":guild": ctx.guild_id().unwrap().get()),
				|row| row.get::<_, String>("name")
			)
			.and_then(|rows| rows.map(|row| row.map(TagName)).collect::<Result<Vec<_>, _>>()))
		.unwrap_or_else(|_| Vec::new())
}

/// Print the content of a tag by name.
///
/// Syntax: `?tag <tag name>`
///
/// Note that tags are local to the guild.
#[poise::command(prefix_command, slash_command, track_edits)]
async fn tag(
	ctx: Context<'_>,
	#[rename = "tag_name"]
	#[description = "The tag to print"]
	#[autocomplete = "tag_autocomplete"]
	TagName(tag_name): TagName,
) -> Result<(), PoiseError> {
	let database = &ctx.data().database;
	let text = database
		.lock()
		.unwrap()
		.prepare("select text from tags where name = :name and guild = :guild")?
		.query(named_params!(":name": tag_name, ":guild": ctx.guild_id().unwrap().get()))?
		.next()?
		.map(|row| row.get::<_, String>("text"))
		.transpose()?;
	let text = text.unwrap_or_else(|| "That tag is not defined.".into());
	ctx.say(text).await?;
	Ok(())
}

/// Set the content of a tag (privileged).
///
/// Syntax: `?set-tag <tag name> <tag text>`
///
/// Note that tags are local to the guild.
#[poise::command(
	prefix_command,
	slash_command,
	rename = "set-tag",
	invoke_on_edit,
	required_permissions = "KICK_MEMBERS"
)]
async fn set_tag(
	ctx: Context<'_>,
	#[rename = "tag_name"]
	#[description = "The tag to define"]
	TagName(tag_name): TagName,
	#[rest]
	#[rename = "tag_text"]
	#[description = "The text of the tag"]
	#[max_length = 1000]
	tag_text: String,
) -> Result<(), PoiseError> {
	let database = &ctx.data().database;

	database.lock().unwrap().execute(
		"insert into tags (name, guild, text) values (:name, :guild, :text) on conflict do update set text = :text",
		named_params!(":name": tag_name, ":guild": ctx.guild_id().unwrap().get(), ":text": tag_text),
	)?;

	let author = ctx.author().id;
	let message = format!("Tag {tag_name:?} updated by <@{author}>: {tag_text}");
	let message = CreateReply::default()
		.content(message)
		.reply(true)
		.ephemeral(true);
	ctx.send(message).await?;

	Ok(())
}

/// Delete a tag (privileged).
///
/// Syntax: `?delete-tag <tag name>`
#[poise::command(
	prefix_command,
	rename = "delete-tag",
 // It doesn't undo deletion, so it's not exactly a purely edit-tracked system, but users still expect this type of behavior.
	invoke_on_edit,
	required_permissions = "KICK_MEMBERS"
)]
async fn delete_tag(
	ctx: Context<'_>,
	#[rename = "tag_name"]
	#[description = "The tag to delete"]
	TagName(tag_name): TagName,
) -> Result<(), PoiseError> {
	let database = &ctx.data().database;

	let num_rows = database.lock().unwrap().execute(
		"delete from tags where name = :name and guild = :guild",
		named_params!(":name": tag_name, ":guild": ctx.guild_id().unwrap().get()),
	)?;

	let message = if num_rows > 0 {
		format!("Tag {tag_name:?} deleted by <@{}>", ctx.author().id)
	} else {
		format!("Tag {tag_name:?} not found")
	};

	let message = CreateReply::default()
		.content(message)
		.reply(true)
		.ephemeral(true);
	ctx.send(message).await?;

	Ok(())
}

/// List all tags.
///
/// Syntax: `?tags [filter]`
///
/// If `filter` is included, it will only show tags whose names include the given text.
#[poise::command(prefix_command, slash_command, rename = "tags", track_edits)]
async fn list_tags(
	ctx: Context<'_>,
	#[rename = "filter"]
	#[description = "Show tags with this in their name"]
	#[max_length = 20]
	filter: Option<String>,
) -> Result<(), PoiseError> {
	let reply = {
		let database = &ctx.data().database;
		let database = database.lock().unwrap();
		let mut statement = database.prepare(
			"select name from tags where guild = :guild and (:filter is null or instr(name, :filter) > 0) order by name",
		)?;
		let mut results = statement.query_map(
			named_params!(":filter": filter, ":guild": ctx.guild_id().unwrap().get()),
			|row| row.get::<_, Box<str>>("name"),
		)?;
		results.try_fold(String::new(), |mut acc, name| {
			let name = name?;
			if !acc.is_empty() {
				acc += ", ";
			}
			write!(acc, "`{name}`").unwrap();
			Ok::<_, rusqlite::Error>(acc)
		})?
	};

	let reply = if reply.is_empty() {
		if filter.is_some() {
			"No tags matching that query"
		} else {
			"No tags"
		}
	} else {
		&reply
	};

	ctx.reply(reply).await?;

	Ok(())
}

async fn handle_error(
	error: poise::FrameworkError<'_, Data, Box<dyn std::error::Error + Send + Sync>>,
) -> serenity::Result<()> {
	if let poise::FrameworkError::ArgumentParse {
		ctx, input, error, ..
	} = error
	{
		let name = &ctx.command().name;
		let usage = format!(
			"Use `?help {name}` for usage. Feel free to edit or delete your message and the bot will react.",
		);
		let response = input.map_or_else(
			|| format!("**{error}**\n{usage}"),
			|input| format!("**Cannot parse `{input}` as argument: {error}**\n{usage}"),
		);
		ctx.reply(response).await?;
		Ok(())
	} else {
		poise::builtins::on_error(error).await
	}
}

pub async fn run() {
	let database = Connection::open_with_flags(
		std::env::var_os("DB_PATH").expect("need `DB_PATH` env var"),
		OpenFlags::SQLITE_OPEN_READ_WRITE | OpenFlags::SQLITE_OPEN_CREATE,
	)
	.unwrap();
	database.execute("create table if not exists tags (name text not null, guild integer not null, text text not null, unique (name, guild)) strict", []).unwrap();
	let database = std::sync::Mutex::new(database);

	let pool = Worker::spawn().await.unwrap();

	let edit_tracker_time = std::time::Duration::from_secs(3600);

	let token = std::env::var("DISCORD_TOKEN").expect("need `DISCORD_TOKEN` env var");
	let intents = GatewayIntents::non_privileged() | GatewayIntents::MESSAGE_CONTENT;
	let framework = poise::Framework::builder()
		.options(poise::FrameworkOptions {
			prefix_options: poise::PrefixFrameworkOptions {
				prefix: Some("?".to_owned()),
				edit_tracker: Some(poise::EditTracker::for_timespan(edit_tracker_time).into()),
				..Default::default()
			},
			commands: vec![
				render(),
				help(),
				source(),
				ast(),
				version(),
				tag(),
				set_tag(),
				delete_tag(),
				list_tags(),
			],
			allowed_mentions: Some(CreateAllowedMentions::new()),
			on_error: |error| {
				Box::pin(async move {
					if let Err(error) = handle_error(error).await {
						tracing::error!(?error, "Error while handling error");
					}
				})
			},
			..Default::default()
		})
		.setup(|ctx, _ready, framework| {
			Box::pin(async move {
				poise::builtins::register_globally(ctx, &framework.options().commands).await?;
				Ok(Data {
					pool: Mutex::new(pool),
					database,
				})
			})
		})
		.build();

	let mut client = serenity::client::ClientBuilder::new(token, intents)
		.framework(framework)
		.await
		.unwrap();

	eprintln!("ready");

	client.start().await.unwrap();
}<|MERGE_RESOLUTION|>--- conflicted
+++ resolved
@@ -256,11 +256,7 @@
 			source = strip_ansi_escapes::strip_str(source);
 		}
 
-<<<<<<< HEAD
-		// Remove all occurrences of the ZWJ when used if surrounded by backticks.
-=======
-		// Remove all occurences of zero width joiners surrounded by backticks.
->>>>>>> 910be400
+		// Remove all occurrences of zero width joiners surrounded by backticks.
 		// This is used to enter Typst code blocks within Discord-markdown code blocks.
 		// Two replace calls are needed to remove all patterns of `ABA`: ABABABA => AABAA => AAAA.
 		let pattern = format!("`{ZERO_WIDTH_JOINER}`");
